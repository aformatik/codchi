--- conflicted
+++ resolved
@@ -489,13 +489,7 @@
     #[clap(hide = true)]
     Tray {},
 
-<<<<<<< HEAD
-    #[clap(
-        about = "Export the file system of a code machine including NixOS configuration and codchi secrets."
-    )]
-=======
     #[clap(about = "Export the file system of a code machine including NixOS configuration and codchi secrets.")]
->>>>>>> 711fe133
     Tar {
         /// Name of the code machine
         name: String,
